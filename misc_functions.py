--- conflicted
+++ resolved
@@ -43,12 +43,7 @@
     return stack_list
 
 
-<<<<<<< HEAD
-def combine_spectra(spectra_list, outroot, method='sum', bscale_method='asca',
-    quiet=False):
-=======
 def combine_spectra(spectra_list, outroot, method='sum', quiet=False, clobber=False):
->>>>>>> 560e9f3e
     """
     Combines spectra for fitting using the CIAO tool combine_spectra
 
